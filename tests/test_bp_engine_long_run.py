import os
import sys
import pytest
import logging
import numpy as np
import json
import time
from pathlib import Path

from bp_base.engines_realizations import (
    SplitEngine,
    TDEngine,
    CostReductionOnceEngine,
    TDAndSplitting,
    CostReductionAndTD,
    TDAndDiscountBPEngine,
    DampingEngine,
)
from configs.global_config_mapping import PROJECT_ROOT

# Add project root to Python path
current_dir = Path(__file__).parent
project_root = current_dir.parent
sys.path.append(str(project_root))

# Now import from utils
from utils.path_utils import load_pickle

from bp_base.factor_graph import FactorGraph
from bp_base.agents import VariableAgent, FactorAgent
from bp_base.components import Message
from bp_base.bp_engine_base import BPEngine
from configs.loggers import Logger

log_dir = "test_logs"
logger = Logger(__name__, file=True)
logger.setLevel(level=logging.DEBUG)


@pytest.fixture
def simple_factor_graph():
    # Use a smaller factor graph for testing
    pickle_path = os.path.join(
        PROJECT_ROOT,
        "configs",
        "factor_graphs",
        "factor-graph-cycle-3-random_intlow100,high2000.3-number7.pkl",  # If this exists, otherwise keep the original
    )
    logger.info(f"Loading factor graph from: {pickle_path}")
    start_time = time.time()
    fg = load_pickle(pickle_path)
    logger.info(f"Graph loaded in {time.time() - start_time:.2f} seconds")
    logger.info(
        f"Graph has {len(fg.variables)} variables and {len(fg.factors)} factors"
    )
    return fg

def test_bp_engine_long_run(simple_factor_graph):
    fg = simple_factor_graph
    logger.info("Creating BPEngine...")
    start_time = time.time()
    logger.debug(f"Factor graph: {len(fg.factors)}")
    #engine = BPEngine(factor_graph=fg)
    # engine = SplitEngine(factor_graph=fg)
    # engine = TDEngine(factor_graph=fg)
    # engine= CostReductionAndDamping(factor_graph=fg)
    # engine = CostReductionOnceEngine(factor_graph=fg)
<<<<<<< HEAD
    engine = DampingEngine(factor_graph=fg)
=======
    # engine = DampingEngine(factor_graph=fg)
>>>>>>> 2b4fcb95
    # engine = DampAndDiscountBPEngine(factor_graph=fg)
    logger.info(f"BPEngine initialized in {time.time() - start_time:.2f} seconds")

    # Run just 1 or 2 iterations with timing
    logger.info("Starting BP Engine run (just 1 iteration)...")
    start_time = time.time()
    engine.run(max_iter=50, save_json=False, save_csv=True)
    logger.info(
        f"BP Engine completed 1 iteration in {time.time() - start_time:.2f} seconds"
    )<|MERGE_RESOLUTION|>--- conflicted
+++ resolved
@@ -65,11 +65,8 @@
     # engine = TDEngine(factor_graph=fg)
     # engine= CostReductionAndDamping(factor_graph=fg)
     # engine = CostReductionOnceEngine(factor_graph=fg)
-<<<<<<< HEAD
     engine = DampingEngine(factor_graph=fg)
-=======
-    # engine = DampingEngine(factor_graph=fg)
->>>>>>> 2b4fcb95
+
     # engine = DampAndDiscountBPEngine(factor_graph=fg)
     logger.info(f"BPEngine initialized in {time.time() - start_time:.2f} seconds")
 
