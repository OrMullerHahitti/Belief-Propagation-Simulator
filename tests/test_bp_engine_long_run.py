--- conflicted
+++ resolved
@@ -62,26 +62,19 @@
     logger.info("Creating BPEngine...")
     start_time = time.time()
     logger.debug(f"Factor graph: {len(fg.factors)}")
-<<<<<<< HEAD
     #engine = BPEngine(factor_graph=fg,normalize=True,convergence_config=ConvergenceConfig(),monitor_performance=True)
-=======
     engine = BPEngine(
         factor_graph=fg,
         normalize=True,
         convergence_config=ConvergenceConfig(),
         monitor_performance=True,
     )
->>>>>>> 1eed7a1a
     # engine = SplitEngine(factor_graph=fg)
     # engine = TDEngine(factor_graph=fg)
     # engine= CostReductionAndDamping(factor_graph=fg)
     # engine = CostReductionOnceEngine(factor_graph=fg)
-<<<<<<< HEAD
     #engine = DampingEngine(factor_graph=fg,normalize=True,convergence_config=ConvergenceConfig(),monitor_performance=True)
-=======
-    # engine = DampingEngine(factor_graph=fg)
 
->>>>>>> 1eed7a1a
     # engine = DampAndDiscountBPEngine(factor_graph=fg)
     engine = DampingSCFGEngine(
         factor_graph=fg,
