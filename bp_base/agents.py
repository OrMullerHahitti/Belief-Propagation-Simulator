from __future__ import annotations

from abc import ABC,abstractmethod
from typing import Dict, List, TypeAlias, Any,Callable
import numpy as np
<<<<<<< HEAD
=======

>>>>>>> 26e481ca

from bp_base.components import Message, CostTable
from bp_base.computators import BPComputator
from DCOP_base import Agent
from saved_for_later.decorators import validate_message_direction
from utils.randomes import create_random_table

from config.hyper_parameters_config import MESSAGE_DOMAIN_SIZE, CT_CREATION_FUNCTION, CT_CREATION_PARAMS,COMPUTATOR

class BPAgent(Agent,ABC):

    """
    Abstract base class for belief propagation (BP) nodes.
    Extends the Node class with methods relevant to data passing,
    updating local belief, and retrieving that belief.
    """

    def __init__(self,  name: str, node_type: str,domain:int ,computator:BPComputator):
        ### --- attributes --- ###
        super().__init__( name, node_type)
        self.domain = domain
        self.computator = computator
        ### --- message handling --- ###
        self.mailbox: List[Message] =[]
        self.messages_to_send: List[Message] =[]


    def receive_message(self, message:Message) -> None:
        '''mailer uses this function to add a data to the agent'''
        # Check if we already have a message from this sender
        for i, existing_msg in enumerate(self.mailbox):
            if existing_msg.sender == message.sender:
                # Replace the existing message
                self.mailbox[i] = message
                return

        # If no matching message found, append the new one
        self.mailbox.append(message)

    def send_message(self, message:Message) -> None:
        message.recipient.receive_message(message)
    @abstractmethod
    def compute_messages(self, messages:List[Message]) -> List[Message]:
        """
        Abstract method to compute messages.
        This should be implemented by subclasses.
        """
        pass


class VariableAgent(BPAgent):

    """
    Represents a variable node in DCOP, holding a variable and its domain.
    """


    def __init__(self, name: str,domain:int,computator: BPComputator):
        """
        :param name: in our case most of the times will be x1,x2,x3

        """
        node_type = "variable"
        super().__init__(name, node_type,domain,computator)

    def compute_messages(self) -> None:
        """
        Called by the BPAgent framework to compute outgoing messages.
        """
        self.messages_to_send= self.computator.compute_Q(self.mailbox)
    #TODO : make this more modular right now its only for maxsum
    @property
    def curr_belief(self) -> np.ndarray:
        """
        Compute the current belief based on incoming messages.
        :return: Current belief as a numpy array.
        """
        return np.add([message.data for message in self.mailbox],axis=0)
    @property
    def curr_assignment(self) -> int|float:
        """
        Compute the current assignment based on incoming messages.
        :return: Current assignment as a numpy array.
        """
        return np.argmax(self.curr_belief, axis=0)


    #TODO create the self belief function

    # @property
    # def belief(self) -> np.ndarray:
    #     pass
    # __repr__ = lambda self: f"VariableAgent: {self.name}"
#TODO : add the option to just add a cost table and not to create automaticall
class FactorAgent(BPAgent):
    """
    Purpose: receive and send messages to the right nodes to the others, computing the beliefs to be sent
    Represents a factor node, storing a function that links multiple variables.
    """

    def __init__(self, name: str,domain:int,computator:BPComputator,ct_creation_func:Callable,param:Dict[str,Any] ):
        node_type = "factor"
        super().__init__(name, node_type,domain,computator)
        self.cost_table :CostTable|None = None
        #TODO add the connection number on the edgeds of the graph it self
        self.connection_number : Dict[VariableAgent,int] = {}
        self.ct_creation_func = ct_creation_func
        self.ct_creation_params = param


    def compute_messages(self, messages:List[Message]) -> List[Message]:
        """
        Compute the message to be sent to the variable node.
        :param messages: List of incoming messages from variable nodes.
        :return:
        """
        return self.computator.compute_R(cost_table=self.cost_table,incoming_messages=messages)


    def initiate_cost_table(self) -> None:
        """
        Create a cost table based on the specified distribution and parameters given the domain after connections
        """
        if self.cost_table is not None:
            raise ValueError("Cost table already exists. Cannot create a new one.")
        self.cost_table = self.ct_creation_func(len(self.connection_number),self.domain,**self.ct_creation_params)
    def set_dim_for_variable(self, variable:VariableAgent, dim:int) -> None:
        """
        Add a an index to repressent a variable nodes dimension in the CT.
        :param variable: Variable node
        :param dim: dimension index
        """
        self.connection_number[variable] = dim
    def set_name_for_factor(self) -> None:
        """
        Set the name of the factor agent based on the connected variable agents.
        """
        if self.connection_number is None:
            raise ValueError("Domains not set. Cannot set name.")
        self.name = f"f{''.join(str(variable.name[1:]) for variable in self.connection_number.keys())}_"


    #TODO :fix the self naming after creating agents

    # @property
    # def name(self) -> str:
    #     if self.domains is None:
    #         return self.name
    #     return f'f{''.join(str(i) for i in self.domains.keys()[1:])}_'


    @property
    def mean_cost(self,axis = None) -> float:
        return np.mean(self.cost_table,axis=axis)
    def compute_messages(self) -> None:
        self.messages_after_compute = self.computator.compute_Q(self.messages_before_compute)
    def __repr__(self):
        return f"FactorAgent: {self.name}"
    def __str__(self):
        return f"FactorAgent: {self.name}"
<|MERGE_RESOLUTION|>--- conflicted
+++ resolved
@@ -3,10 +3,7 @@
 from abc import ABC,abstractmethod
 from typing import Dict, List, TypeAlias, Any,Callable
 import numpy as np
-<<<<<<< HEAD
-=======
 
->>>>>>> 26e481ca
 
 from bp_base.components import Message, CostTable
 from bp_base.computators import BPComputator
@@ -123,7 +120,7 @@
         :param messages: List of incoming messages from variable nodes.
         :return:
         """
-        return self.computator.compute_R(cost_table=self.cost_table,incoming_messages=messages)
+        return self.computator.compute_R(cost_table=self.cost_table,messages=messages)
 
 
     def initiate_cost_table(self) -> None:
