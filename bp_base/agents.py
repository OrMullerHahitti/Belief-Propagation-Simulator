--- conflicted
+++ resolved
@@ -43,11 +43,6 @@
         """
         Clear the mailbox.
         """
-<<<<<<< HEAD
-        # Save a lightweight snapshot: (sender_name, recipient_name, data array)
-=======
-        self._history.append(self.mailer.inbox)  # TODO need to adress shallow adding.
->>>>>>> b3586493
         self.mailer.clear_inbox()
 
     def empty_outgoing(self):
