from abc import abstractmethod, ABC
from dataclasses import dataclass
from typing import List, TypeAlias, Generic,TypeVar

import numpy as np
from narwhals import Object

from DCOP_base import Agent
from bp_base import BPAgent

CostTable: TypeAlias = np.ndarray

A = TypeVar('A', bound=Agent)


class Message(Generic[A]):
    '''
    Represents a message in the BP algorithm.

    '''
    def __init__(self,data:np.ndarray,sender:A,recipient:A):
        self.data = data
        self.sender = sender
        self.recipient = recipient
    def __hash__(self):
        return hash((self.sender,self.recipient))
    def __eq__(self, other):
        return self.sender == other.sender and self.recipient == other.recipient
    def __ne__(self, other):
        return not self == other
    def __str__(self):
        return f"Message from {self.sender.name} to {self.recipient.name}: {self.data}"
    def __repr__(self):
        return self.__str__()

<<<<<<< HEAD
class BPComputator(ABC):
    @abstractmethod
    def compute_Q(self,messages:List[Message]) -> List[Message]:
        pass
    @abstractmethod
    def compute_R(self,cost_table:np.ndarray,messages:Message)->Message:
        '''input: cost_table: np.ndarray, messages: List[Message]
        output: List of messages computed from the cost table and the incoming messages for each variable node'''
        pass
@dataclass
class History():
    '''A class to hold the history of the messages sent and received by each agent'''
    messages_sent:List[Message]
    messages_received:List[Message]
    beliefs:List[np.ndarray]
    map_estimates:List[np.ndarray]
    def __init__(self):
        self.messages_sent = []
        self.messages_received = []
        self.beliefs = []
        self.map_estimates = []
=======
class Computator():
    ''' an onject that implements the logic of the agent its in'''


class BPMessage(Message[BPAgent]):
    pass
Computator.__doc__ = ''' an oasadasdawrw453535nject that implements the logic of the agent its in'''

>>>>>>> c7fe3245
<|MERGE_RESOLUTION|>--- conflicted
+++ resolved
@@ -3,10 +3,9 @@
 from typing import List, TypeAlias, Generic,TypeVar
 
 import numpy as np
-from narwhals import Object
 
 from DCOP_base import Agent
-from bp_base import BPAgent
+
 
 CostTable: TypeAlias = np.ndarray
 
@@ -33,7 +32,6 @@
     def __repr__(self):
         return self.__str__()
 
-<<<<<<< HEAD
 class BPComputator(ABC):
     @abstractmethod
     def compute_Q(self,messages:List[Message]) -> List[Message]:
@@ -42,26 +40,4 @@
     def compute_R(self,cost_table:np.ndarray,messages:Message)->Message:
         '''input: cost_table: np.ndarray, messages: List[Message]
         output: List of messages computed from the cost table and the incoming messages for each variable node'''
-        pass
-@dataclass
-class History():
-    '''A class to hold the history of the messages sent and received by each agent'''
-    messages_sent:List[Message]
-    messages_received:List[Message]
-    beliefs:List[np.ndarray]
-    map_estimates:List[np.ndarray]
-    def __init__(self):
-        self.messages_sent = []
-        self.messages_received = []
-        self.beliefs = []
-        self.map_estimates = []
-=======
-class Computator():
-    ''' an onject that implements the logic of the agent its in'''
-
-
-class BPMessage(Message[BPAgent]):
-    pass
-Computator.__doc__ = ''' an oasadasdawrw453535nject that implements the logic of the agent its in'''
-
->>>>>>> c7fe3245
+        pass