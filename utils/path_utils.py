--- conflicted
+++ resolved
@@ -3,11 +3,6 @@
 
 
 # TODO : make this project root
-
-<<<<<<< HEAD
-=======
-
->>>>>>> b046cefb
 # finder BEETER (for example check if the root that im currently in OR the parent of the current file is not in the list of possible directories
 # which will be made by me in the config (some kind of mapping or a list of strings)
 def find_project_root():
@@ -27,10 +22,6 @@
 
         # Move up one directory
         current_dir = current_dir.parent
-
-# Make sure your project root is in the Python path
-project_root = find_project_root()
-sys.path.append(str(project_root))
 
 
 # Make sure your project root is in the Python path
