########################################################################
# ----  Internal registries, global configs  ----------------------------------------
########################################################################
from typing import Dict, Callable

dirs = {"test": "test_logs"}

<<<<<<< HEAD
=======
dirs = {"test": "test_logs"}

>>>>>>> 5c325bb6
from utils.path_utils import find_project_root

PROJECT_ROOT = find_project_root()


# all dotted paths are relative to the project root and will be resolved using importlib
GRAPH_TYPES: Dict[str, str] = {  # str  -> dotted‑path or import key
    # all the graph types builders will be registered here, and with build_... typing
    "cycle": "utils.create_factor_graphs_from_config.build_cycle_graph",
    "octet-variable": "my_bp.graph_builders.build_octet_variable",  # TODO : implemnt octec-variable and octec-factor, not for MST
    "octet-factor": "my_bp.graph_builders.build_octet_factor",  # TODO : implemnt octec-variable and octec-factor, not for MST
    "random": "utils.create_factor_graphs_from_config.build_random_graph",
}
PROJECT_ROOT: str = find_project_root()

COMPUTATORS: Dict[str, str] = {  # str -> dotted‑path to BPComputator subclass
    "max-sum": "bp_base.computators.MaxSumComputator",
    "min-sum": "bp_base.computators.MinSumComputator",
    "sum-product": "my_bp.computators.SumProductComputator",
}

CT_FACTORIES: Dict[str, Callable] = {}  # filled in by decorator below


def ct_factory(name: str):
    """Decorator to register a cost‑table factory under a short name."""

    def decorator(fn: Callable):
        CT_FACTORIES[name] = fn
        return fn

    return decorator


########################################################################
# ------ all the function creators here:
#########################################################################
# TODO : add the rest of the cost table factories which i already made, i think it would be better if theyre al in one place, can still leave the other one for future uses
# TODO: add docstrings to the functions
@ct_factory("random_int")
def create_random_int_table(n: int, domain: int, low: int = 0, high: int = 10):
    """
    Creates a cost table with random integer values.

    Args:
        n: Number of dimensions for the cost table (number of connected variables).
        domain: Size of the domain for each variable/dimension.
        low: The lower bound for random integer generation (inclusive).
        high: The upper bound for random integer generation (exclusive).

    Returns:
        A numpy ndarray representing the cost table with shape (domain,) * n.
    """
    import numpy as np

    shape = (domain,) * n
    return np.random.randint(low=low, high=high, size=shape)


@ct_factory("uniform_float")
def create_uniform_float_table(
    n: int, domain: int, low: float = 0.0, high: float = 1.0
):
    """
    Creates a cost table with random float values from a uniform distribution.

    Args:
        n: Number of dimensions for the cost table (number of connected variables).
        domain: Size of the domain for each variable/dimension.
        low: The lower bound for the uniform distribution (inclusive).
        high: The upper bound for the uniform distribution (exclusive).

    Returns:
        A numpy ndarray representing the cost table with shape (domain,) * n.
    """
    import numpy as np

    shape = (domain,) * n
    return np.random.uniform(low=low, high=high, size=shape)


########################################################################
# ---- 2. Project root determination -----------------------------------
########################################################################<|MERGE_RESOLUTION|>--- conflicted
+++ resolved
@@ -5,11 +5,6 @@
 
 dirs = {"test": "test_logs"}
 
-<<<<<<< HEAD
-=======
-dirs = {"test": "test_logs"}
-
->>>>>>> 5c325bb6
 from utils.path_utils import find_project_root
 
 PROJECT_ROOT = find_project_root()
@@ -64,15 +59,11 @@
         A numpy ndarray representing the cost table with shape (domain,) * n.
     """
     import numpy as np
-
     shape = (domain,) * n
     return np.random.randint(low=low, high=high, size=shape)
 
-
 @ct_factory("uniform_float")
-def create_uniform_float_table(
-    n: int, domain: int, low: float = 0.0, high: float = 1.0
-):
+def create_uniform_float_table(n: int, domain: int, low: float = 0.0, high: float = 1.0):
     """
     Creates a cost table with random float values from a uniform distribution.
 
